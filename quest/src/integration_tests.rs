--- conflicted
+++ resolved
@@ -242,11 +242,7 @@
 }
 
 #[test]
-<<<<<<< HEAD
-fn nested_macros() {
-=======
 fn nested_syntax() {
->>>>>>> 2dec3478
 	let result = run_code(r#"
 		$syntax { defn $name:(a $| b) } = {
 			$$syntax { $name } = { 3 - };
