--- conflicted
+++ resolved
@@ -209,18 +209,8 @@
 	#[inline(never)]
 	fn get_object_local(&self, index: usize) -> Result<AnyValue> {
 		let attr_name = unsafe { *self.inner_block.named_locals.get_unchecked(index) };
-<<<<<<< HEAD
-		self
-			.0
-			.header()
-			.get_unbound_attr_checked(attr_name.to_any(), &mut Vec::new())?
-			.ok_or_else(|| crate::error::ErrorKind::UnknownAttribute(
-				unsafe { crate::value::Gc::new(self.into()) }.to_any(),
-				attr_name.to_any()
-			).into())
-=======
-
-		if let Some(attr) = self.0.header().get_unbound_attr_checked(attr_name.to_any(), &mut Vec::new(), true)? {
+
+		if let Some(attr) = self.0.header().get_unbound_attr_checked(attr_name.to_any(), &mut Vec::new())? {
 			return Ok(attr);
 		} else if !self.is_object() {
 			if let Some(attr) = Gc::<Self>::parent().get_unbound_attr(attr_name.to_any())? {
@@ -232,7 +222,6 @@
 			unsafe { crate::value::Gc::new(self.into()) }.to_any(),
 			attr_name.to_any()
 		).into())
->>>>>>> 1d1e95c8
 	}
 
 	fn set_local(&mut self, index: LocalTarget, value: AnyValue) -> Result<()> {
@@ -363,19 +352,19 @@
 	}
 
 	// safety: index has to be in bounds
-	unsafe fn get_constant(&mut self, index: usize) -> Result<AnyValue> {
+	unsafe fn get_constant(&mut self, index: usize, dst: LocalTarget) -> Result<AnyValue> {
 		debug_assert!(index <= self.inner_block.constants.len());
 
 		let constant = *self.inner_block.constants.get_unchecked(index);
 		if let Some(block) = constant.downcast::<Gc<Block>>() {
-			self.constant_as_block(block)
+			self.constant_as_block(block, dst)
 		} else {
 			Ok(constant)
 		}
 	}
 
 	#[inline(never)]
-	fn constant_as_block(&mut self, block: Gc<Block>) -> Result<AnyValue> {
+	fn constant_as_block(&mut self, block: Gc<Block>, dst: LocalTarget) -> Result<AnyValue> {
 		let block = block.deep_clone()?;
 		self.convert_to_object()?;
 
@@ -385,7 +374,6 @@
 			.as_mut()?
 			.push(unsafe { crate::value::Gc::new(self.into()) }.to_any()); // TODO: what are the implications of `.push` on parent scope vars?
 
-		let dst = (0,); // TODO
 		if dst.0 < 0 {
 			let index = !dst.0 as usize;
 			debug_assert!(index <= self.inner_block.named_locals.len());
@@ -547,7 +535,7 @@
 
 				Opcode::ConstLoad => unsafe {
 					let idx = this.next_count();
-					this.get_constant(idx)?
+					this.get_constant(idx, dst)?
 				},
 				Opcode::Stackframe => {
 					let mut count = this.next_count() as isize;
