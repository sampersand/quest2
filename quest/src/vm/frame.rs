use super::block::BlockInner;
use super::bytecode::Opcode;
use std::fmt::{self, Debug, Formatter};
use crate::value::base::{Base, Flags};
use crate::value::ty::{List, Text};
use crate::value::{AsAny, Gc, HasDefaultParent, Intern};
use crate::vm::{Args, Block};
use crate::vm::bytecode::{MAX_ARGUMENTS_FOR_SIMPLE_CALL, COUNT_IS_NOT_ONE_BYTE_BUT_USIZE};
use crate::{AnyValue, Error, Result};
use std::alloc::Layout;
use std::cell::UnsafeCell;
use std::mem::MaybeUninit;
use std::ops::{Deref, DerefMut};
use std::sync::Arc;
use std::fmt::{self, Debug, Formatter};

quest_type! {
	#[derive(NamedType)]
	pub struct Frame(Inner);
}

impl Debug for Frame {
	fn fmt(&self, f: &mut Formatter) -> fmt::Result {
		write!(f, "Frame({:p}:{:?})", self, self.0.data().block.loc)
	}
}

#[derive(Debug)]
pub struct Inner {
	block: Arc<BlockInner>,
	pos: usize,
	// note that both of these are actually from the same allocation;
	// `unnamed_locals` points to the base and `named_locals` is simply an offset.
	unnamed_locals: *mut AnyValue,
	named_locals: *mut Option<AnyValue>,
}

const FLAG_CURRENTLY_RUNNING: u32 = Flags::USER0;
const FLAG_IS_OBJECT: u32 = Flags::USER1;

fn locals_layout_for(num_of_unnamed_locals: usize, num_named_locals: usize) -> Layout {
	Layout::array::<Option<AnyValue>>(num_of_unnamed_locals + num_named_locals).unwrap()
}

impl Drop for Inner {
	fn drop(&mut self) {
		let layout =
			locals_layout_for(self.block.num_of_unnamed_locals, self.block.named_locals.len());

		unsafe {
			std::alloc::dealloc(self.unnamed_locals.cast::<u8>(), layout);
		}
	}
}

#[derive(Debug, Clone, Copy)]
struct LocalTarget(isize);

impl Frame {
	pub fn new(gc_block: Gc<Block>, args: Args) -> Result<Gc<Frame>> {
		args.assert_no_keyword()?; // todo: assign keyword arguments
		let block = gc_block.as_ref()?.inner();

		if block.named_locals.len() < args.positional().len() {
			return Err(
				format!(
					"argc mismatch, expected at most {}, got {}",
					block.named_locals.len(),
					args.positional().len()
				)
				.into(),
			);
		}

		let mut builder = Base::<Inner>::builder();

		// XXX: If we swap these around, we get a significant speed slowdown. But what semantics
		// do we want? Do we want the outside stackframe to be first or last? and in any case,
		// this is setting the _block_ itself as the parent, which isn't what we want. how do we
		// want to register the outer block as the parent?
		builder.set_parents(List::from_slice(&[gc_block.as_any(), Gc::<Frame>::parent()]));

		unsafe {
			let unnamed_locals = crate::alloc_zeroed(locals_layout_for(
				block.num_of_unnamed_locals,
				block.named_locals.len(),
			))
			.as_ptr()
			.cast::<AnyValue>();

			let named_locals = unnamed_locals
				.add(block.num_of_unnamed_locals)
				.cast::<Option<AnyValue>>();

			// The scratch register defaults to null.
			unnamed_locals.write(AnyValue::default());

			// copy positional arguments over into the first few named local arguments.
			let mut start = named_locals;
			if let Some(this) = args.get_self() {
				named_locals.write(Some(this));
				start = named_locals.add(1);
			}
			start.copy_from_nonoverlapping(
				args.positional().as_ptr().cast::<Option<AnyValue>>(),
				args.positional().len(),
			);

			let mut data_ptr = builder.data_mut();
			std::ptr::addr_of_mut!((*data_ptr).unnamed_locals).write(unnamed_locals);
			std::ptr::addr_of_mut!((*data_ptr).named_locals).write(named_locals);
			std::ptr::addr_of_mut!((*data_ptr).block).write(block);
			// no need to initialize `pos` as it starts off as zero.

			Ok(Gc::from_inner(builder.finish()))
		}
	}

	pub fn with_stackframe<F: FnOnce(&mut Vec<Gc<Frame>>) -> T, T>(func: F) -> T {
		use std::cell::RefCell;
		thread_local! {
			static STACKFRAMES: RefCell<Vec<Gc<Frame>>> = RefCell::new(Vec::new());
		}

		STACKFRAMES.with(|sf| func(&mut sf.borrow_mut()))
	}

	fn is_object(&self) -> bool {
		self.0.header().flags().contains(FLAG_IS_OBJECT)
	}

	fn convert_to_object(&mut self) -> Result<()> {
		// If we're already an object, nothing else needed to be done.
		if !self.0.header().flags().try_acquire_all_user(FLAG_IS_OBJECT) {
			return Ok(());
		}

		let (header, data) = self.0.header_data_mut();
		// OPTIMIZE: we could use `with_capacity`, but we'd need to move it out of the builder.

		for i in 0..data.block.named_locals.len() {
			if let Some(value) = unsafe { *data.named_locals.add(i) } {
				header.set_attr(data.block.named_locals[i].as_any(), value)?;
			}
		}

		Ok(())
	}

	unsafe fn get_unnamed_local(&self, index: usize) -> AnyValue {
		debug_assert!(index <= self.block.num_of_unnamed_locals);

		unsafe {
			debug_assert!(
				self
					.unnamed_locals
					.add(index)
					.cast::<Option<AnyValue>>()
					.read()
					.is_some(),
				"reading from an unassigned unnamed local!"
			);

			*self.unnamed_locals.add(index)
		}
	}

	// this should also be unsafe
	fn get_local(&self, index: LocalTarget) -> Result<AnyValue> {
		let index = index.0;

		if 0 <= index {
			return Ok(unsafe { self.get_unnamed_local(index as usize) });
		}

		let index = !index as usize;

		if !self.is_object() {
			debug_assert!(index <= self.block.named_locals.len());

			// Since we could be trying to access a parent scope's variable, we won't return an error
			// in the false case.
			if let Some(value) = unsafe { *self.named_locals.add(index) } {
				return Ok(value);
			}
		}

		debug_assert!(index <= self.block.named_locals.len());
		let attr_name = unsafe { *self.block.named_locals.get_unchecked(index) };
		self
			.0
			.header()
			.get_unbound_attr(attr_name.as_any(), true)?
			.ok_or_else(|| format!("unknown attribute {:?}", attr_name).into())
	}

	fn set_local(&mut self, index: LocalTarget, value: AnyValue) -> Result<()> {
		let index = index.0;

		if 0 <= index {
			let index = index as usize;
			debug_assert!(index <= self.block.num_of_unnamed_locals);

			unsafe {
				self.unnamed_locals.add(index).write(value);
			}

			return Ok(());
		}

		let index = !index as usize;

		if !self.is_object() {
			debug_assert!(index <= self.block.named_locals.len());

			unsafe {
				self.named_locals.add(index).write(Some(value));
			}

			return Ok(());
		}

		debug_assert!(index <= self.block.named_locals.len());
		let attr_name = unsafe { *self.block.named_locals.get_unchecked(index) };
		self.0.header_mut().set_attr(attr_name.as_any(), value)
	}
}

impl Deref for Frame {
	type Target = Inner;

	fn deref(&self) -> &Self::Target {
		self.0.data()
	}
}

impl DerefMut for Frame {
	fn deref_mut(&mut self) -> &mut Self::Target {
		self.0.data_mut()
	}
}

impl Frame {
	fn is_done(&self) -> bool {
		self.pos >= self.block.code.len()
	}

	fn next_byte(&mut self) -> u8 {
		// SAFETY: `block`s can only be created from well-formed bytecode, so this will never be
		// out of bounds.
		let byte = unsafe { *self.block.code.get_unchecked(self.pos) };

		trace!(target: "frame", byte=%format!("{:02x}", byte), sp=%self.pos, "read byte");

		self.pos += 1;
		trace!(target: "frame", ?byte, "read byte");
		byte
	}

	fn next_usize(&mut self) -> usize {
		// SAFETY: `block`s can only be created from well-formed bytecode, so this will never be
		// out of bounds.
		let us = unsafe {
			self
				.block
				.code
				.as_ptr()
				.add(self.pos)
				.cast::<usize>()
				.read_unaligned()
		};

		self.pos += std::mem::size_of::<usize>();

		us
	}

	fn next_local(&mut self) -> Result<AnyValue> {
		let index = self.next_local_target();
		let value = self.get_local(index)?;

		trace!(target: "frame", ?index, ?value, "read local");

		Ok(value)
	}


	fn next_count(&mut self) -> usize {
		match self.next_byte() {
			COUNT_IS_NOT_ONE_BYTE_BUT_USIZE => self.next_usize(),
			byte if (byte as i8) < 0 => byte as i8 as isize as usize,
			byte => byte as usize,
		}
	}

	fn next_local_target(&mut self) -> LocalTarget {
		LocalTarget(self.next_count() as isize)
	}

	fn next_opcode(&mut self) -> Opcode {
		let byte = self.next_byte();

		let op = Opcode::from_u8(byte).unwrap_or_else(|| unreachable!("unknown opcode {:02x}", byte));
		trace!(target: "frame", ?op, "read opcode");
		op
	}
}

impl Gc<Frame> {
	fn op_mov(&self) -> Result<()> {
		let mut this = self.as_mut()?;

		let src = this.next_local()?;
		let dst = this.next_local_target();

		debug!(target: "frame", ?dst, ?src, "mov");
		this.set_local(dst, src);

		Ok(())
	}

	fn op_create_list(&self) -> Result<()> {
		let mut this = self.as_mut()?;
		let amnt = this.next_count();

		// TODO: use simple list builder when we make it
		let list = List::with_capacity(amnt);
		{
			let mut l = list.as_mut().unwrap();
			for i in 0..amnt {
				l.push(this.next_local()?);
			}
		}

		let dst = this.next_local_target();

		debug!(target: "frame", ?dst, ?list, "create_list");
		this.set_local(dst, list.as_any());

		Ok(())
	}

	fn op_call(&self) -> Result<()> {
		todo!()
	}

	fn op_call_simple(&self) -> Result<()> {
		let mut this = self.as_mut()?;
		let object = this.next_local()?;
		let amnt = this.next_count();

		debug_assert!(amnt <= MAX_ARGUMENTS_FOR_SIMPLE_CALL);
		let mut positional = [MaybeUninit::<AnyValue>::uninit(); MAX_ARGUMENTS_FOR_SIMPLE_CALL];
		let ptr = positional.as_mut_ptr().cast::<AnyValue>();

		let args = unsafe {
			for i in 0..amnt {
				ptr.add(i).write(this.next_local()?);
			}
			std::slice::from_raw_parts(ptr, amnt)
		};
		
		let dst = this.next_local_target();

		drop(this);
		let result = object.call(Args::new(args, &[]))?;

		debug!(target: "frame", ?dst, ?object, ?args, ?result, "call_simple");
		self.as_mut()?.set_local(dst, result);

		Ok(())
	}

	// TODO: we need to make this CoW, as otherwise this happens:
	// ```
	// foo = x -> { l = "A"; l.a = x; l };
	// q = foo(3);
	// foo(4);
	// print(q.a); #=> 4
	// ```
	fn op_constload(&self) -> Result<()> {
		let mut this = self.as_mut()?;

		let idx = this.next_count();
		let constant = this.block.constants[idx];

		if let Some(block) = constant.downcast::<Gc<Block>>() {
			let block = block.as_ref()?.deep_clone()?;
			this.convert_to_object()?;

			block.as_ref()?
				.parents()?
				.as_list()
				.as_mut()?
				.unshift(self.clone().as_any());
		}

		let dst = this.next_local_target();

		debug!(target: "frame", ?dst, ?constant, "constload");
		this.set_local(dst, constant);

		Ok(())
	}

	fn op_stackframe(&self) -> Result<()> {
		let mut this = self.as_mut()?;
		let mut count = this.next_count() as isize;
		let dst = this.next_local_target();

		// todo: optimization for :0
		drop(this);
		let frame = Frame::with_stackframe(|frames| {
			if count < 0 {
				count += frames.len() as isize;
			}
			if count < 0 {
				panic!("todo: out of bounds error");
			}

			Result::<_>::Ok(
				frames
					.get(frames.len() - count as usize - 1)
					.expect("todo: out of bounds error")
					.clone(),
			)
		})?;
		frame.as_mut()?.convert_to_object()?;

		debug!(target: "frame", ?dst, ?frame, "stackframe");
		self.as_mut()?.set_local(dst, frame.as_any());

		Ok(())
	}

	fn op_get_attr(&self) -> Result<()> {
		let mut this = self.as_mut()?;
		let object = this.next_local()?;
		let attr = this.next_local()?;
		let dst = this.next_local_target();

		drop(this);
		let value = object
			.get_attr(attr)?
			.ok_or_else(|| format!("unknown attr {:?} for {:?}", attr, object))?;
<<<<<<< HEAD
		self.as_mut()?.store_next_local(value);
=======

		debug!(target: "frame", ?dst, ?object, ?attr, ?value, "get_attr");
		self.as_mut()?.set_local(dst, value);
>>>>>>> bf219f05

		Ok(())
	}

	fn op_get_unbound_attr(&self) -> Result<()> {
		let mut this = self.as_mut()?;
		let object = this.next_local()?;
		let attr = this.next_local()?;
		let dst = this.next_local_target();

		drop(this); // as `get_attr` may modify us.
		let value = object
			.get_unbound_attr(attr)?
			.ok_or_else(|| format!("unknown attr {:?} for {:?}", attr, object))?;
<<<<<<< HEAD
		self.as_mut()?.store_next_local(value);
=======

		debug!(target: "frame", ?dst, ?object, ?attr, ?value, "get_unbound_attr");
		self.as_mut()?.set_local(dst, value);
>>>>>>> bf219f05

		Ok(())
	}

	fn op_has_attr(&self) -> Result<()> {
		let mut this = self.as_mut()?;
		let object = this.next_local()?;
		let attr = this.next_local()?;
		let dst = this.next_local_target();

		drop(this); // as `has_attr` may modify us.
		let hasit = object.has_attr(attr)?;

		debug!(target: "frame", ?dst, ?object, ?attr, ?hasit, "has_attr");
		self.as_mut()?.set_local(dst, hasit.as_any());

		Ok(())
	}

	fn op_set_attr(&self) -> Result<()> {
		let mut this = self.as_mut()?;
		let object_index = this.next_count() as isize;
		let attr = this.next_local()?;
		let value = this.next_local()?;
		let dst = this.next_local_target();

		/*
		Because you can assign indices onto any object, we need to be able to dynamically convert
		immediates (eg integers, floats, booleans, etc) into a heap-allocated form if we want to
		assign attributes. This is done by having `AnyValue::set_attr` take a mutable reference to
		self. However, the only time this is useful is if we're talking about a named attribute---if
		we're assigning to an unnamed local, that means it'll just get thrown away immediately.

		As such, if it's an unnamed local, we still call the `set_attr`, in case it has a side effect,
		but we don't actually assign the `object` to anything. On the other hand, we have to box
		the `object` if it's not already a box.
		*/
		let object = 
			if 0 <= object_index {
				let mut object = unsafe { this.get_unnamed_local(object_index as usize) };
				object.set_attr(attr, value)?;
				object
			} else {
				let index = !object_index as usize;
				let name = this.block.named_locals[index].as_any();
				let object = this.0.header_mut().get_unbound_attr_mut(name)?;
				object.set_attr(attr, value)?;
				*object
			};

		debug!(target: "frame", ?dst, ?object, ?attr, ?value, "set_attr");
		this.set_local(dst, value);

		Ok(())
	}

	fn op_del_attr(&self) -> Result<()> {
		let mut this = self.as_mut()?;
		let object = this.next_local()?;
		let attr = this.next_local()?;
		let dst = this.next_local_target();

		drop(this); // as `has_attr` may modify us.
		let value = object.del_attr(attr)?;

		debug!(target: "frame", ?dst, ?object, ?attr, ?value, "del_attr");
		self.as_mut()?.set_local(dst, value.unwrap_or_default());

		Ok(())
	}

	fn op_call_attr(&self) -> Result<()> {
		todo!("semantics for complicated callattr");
	}

	fn op_call_attr_simple(&self) -> Result<()> {
		let mut this = self.as_mut()?;
		let object = this.next_local()?;
		let attr = this.next_local()?;
		let amnt = this.next_count();

		debug_assert!(amnt <= MAX_ARGUMENTS_FOR_SIMPLE_CALL);
		let mut positional = [MaybeUninit::<AnyValue>::uninit(); MAX_ARGUMENTS_FOR_SIMPLE_CALL];
		let ptr = positional.as_mut_ptr().cast::<AnyValue>();

		let args = unsafe {
			for i in 0..amnt {
				ptr.add(i).write(this.next_local()?);
			}
			std::slice::from_raw_parts(ptr, amnt)
		};
		
		let dst = this.next_local_target();

		let dst = this.next_count();
		drop(this);
<<<<<<< HEAD
		let result = object.call_attr(attr, Args::new(slice, &[]))?;
		self.as_mut()?.set_local(dst as isize, result);
=======
		let result = object.call_attr(attr, Args::new(args, &[]))?;

		debug!(target: "frame", ?dst, ?object, ?attr, ?args, ?result, "call_attr_simple");
		self.as_mut()?.set_local(dst, result);
>>>>>>> bf219f05

		Ok(())
	}

	fn run_binary_op(&self, op: Intern) -> Result<()> {
		let mut this = self.as_mut()?;
		let lhs = this.next_local()?;
		let rhs = this.next_local()?;
		let dst = this.next_local_target();

		drop(this);
		let result = lhs.call_attr(op, Args::new(&[rhs], &[]))?;

		debug!(target: "frame", ?dst, ?op, ?lhs, ?rhs, ?result, "binary_op");
		self.as_mut()?.set_local(dst, result);

		Ok(())
	}

	fn op_add(&self) -> Result<()> {
		self.run_binary_op(Intern::op_add)
	}

	fn op_subtract(&self) -> Result<()> {
		self.run_binary_op(Intern::op_sub)
	}

	fn op_multuply(&self) -> Result<()> {
		self.run_binary_op(Intern::op_mul)
	}

	fn op_divide(&self) -> Result<()> {
		self.run_binary_op(Intern::op_div)
	}

	fn op_modulo(&self) -> Result<()> {
		self.run_binary_op(Intern::op_mod)
	}

	fn op_power(&self) -> Result<()> {
		self.run_binary_op(Intern::op_pow)
	}

	fn op_equal(&self) -> Result<()> {
		self.run_binary_op(Intern::op_eql)
	}

	fn op_notequal(&self) -> Result<()> {
		self.run_binary_op(Intern::op_neq)
	}

	fn op_lessthan(&self) -> Result<()> {
		self.run_binary_op(Intern::op_lth)
	}

	fn op_greaterthan(&self) -> Result<()> {
		self.run_binary_op(Intern::op_gth)
	}

	fn op_lessequal(&self) -> Result<()> {
		self.run_binary_op(Intern::op_leq)
	}

	fn op_greaterequal(&self) -> Result<()> {
		self.run_binary_op(Intern::op_geq)
	}

	fn op_compare(&self) -> Result<()> {
		self.run_binary_op(Intern::op_cmp)
	}

	fn op_index(&self) -> Result<()> {
		let mut this = self.as_mut()?;
		let source = this.next_local()?;
		let argc = this.next_count();
		// todo: optimize me not to use a `Vec`.
		let mut args = Vec::with_capacity(argc + 1);
		for i in 0..argc {
			args.push(this.next_local()?);
		}
		let dst = this.next_local_target();

		drop(this);
		let result = source.call_attr(Intern::op_index, Args::new(&args, &[]))?;

		debug!(target: "frame", ?dst, ?source, ?args, ?result, "index");
		self.as_mut()?.set_local(dst, result);

		Ok(())
	}

	fn op_not(&self) -> Result<()> {
		let mut this = self.as_mut()?;
		let value = this.next_local()?;
		let dst = this.next_local_target();

		drop(this);
		let result = value.call_attr(Intern::op_not, Args::default())?;

		debug!(target: "frame", ?dst, ?value, ?result, "not");
		self.as_mut()?.set_local(dst, result);

		Ok(())
	}

	fn op_negate(&self) -> Result<()> {
		let mut this = self.as_mut()?;
		let value = this.next_local()?;
		let dst = this.next_local_target();

		drop(this);
		let result = value.call_attr(Intern::op_neg, Args::default())?;

		debug!(target: "frame", ?dst, ?value, ?result, "neg");
		self.as_mut()?.set_local(dst, result);

		Ok(())
	}

	fn op_indexassign(&self) -> Result<()> {
		// todo: optimize me not to use a `Vec`.
		let mut this = self.as_mut()?;
		let source = this.next_local()?;
		let argc = this.next_count();

		let mut args = Vec::with_capacity(argc + 1);
		for i in 0..argc {
			args.push(this.next_local()?);
		}
		let value = this.next_local()?;
		args.push(value);

		let dst = this.next_local_target();

		drop(this);
		let result = source.call_attr(Intern::op_index_assign, Args::new(&args, &[]))?;

		debug!(target: "frame", ?dst, ?source, ?args, ?result, "index_assign");
		self.as_mut()?.set_local(dst, result);

		Ok(())
	}

	pub fn run(self) -> Result<AnyValue> {
		if !self
			.as_ref()?
			.flags()
			.try_acquire_all_user(FLAG_CURRENTLY_RUNNING)
		{
			return Err("stackframe is currently running".to_string().into());
		}

		Frame::with_stackframe(|sfs| sfs.push(self));

		let result = self.run_inner();

		if !self
			.as_ref()
			.expect("unable to remove running flag")
			.flags()
			.remove_user(FLAG_CURRENTLY_RUNNING)
		{
			unreachable!("unable to set it as not currently running??");
		}

		Frame::with_stackframe(|sfs| {
			if cfg!(debug_assertions) {
				debug_assert!(sfs.pop().unwrap().ptr_eq(self));
			} else {
				sfs.pop();
			}
		});

		result?;

		// read the implicit return value
		self.as_mut().map(|this| unsafe { *this.unnamed_locals })
	}

	fn next_op(&mut self) -> Result<Option<Opcode>> {
		let mut m = self.as_mut()?;
		if m.is_done() {
			Ok(None)
		} else {
			Ok(Some(m.next_opcode()))
		}
	}

	fn run_inner(mut self) -> Result<()> {
		while let Some(op) = self.next_op()? {
			match op {
				Opcode::CreateList => self.op_create_list(),
				Opcode::Mov => self.op_mov(),
				Opcode::Call => self.op_call(),
				Opcode::CallSimple => self.op_call_simple(),

				Opcode::ConstLoad => self.op_constload(),
				Opcode::Stackframe => self.op_stackframe(),
				Opcode::GetAttr => self.op_get_attr(),
				Opcode::GetUnboundAttr => self.op_get_unbound_attr(),
				Opcode::HasAttr => self.op_has_attr(),
				Opcode::SetAttr => self.op_set_attr(),
				Opcode::DelAttr => self.op_del_attr(),
				Opcode::CallAttr => self.op_call_attr(),
				Opcode::CallAttrSimple => self.op_call_attr_simple(),

				Opcode::Add => self.op_add(),
				Opcode::Subtract => self.op_subtract(),
				Opcode::Multuply => self.op_multuply(),
				Opcode::Divide => self.op_divide(),
				Opcode::Modulo => self.op_modulo(),
				Opcode::Power => self.op_power(),

				Opcode::Not => self.op_not(),
				Opcode::Negate => self.op_negate(),
				Opcode::Equal => self.op_equal(),
				Opcode::NotEqual => self.op_notequal(),
				Opcode::LessThan => self.op_lessthan(),
				Opcode::GreaterThan => self.op_greaterthan(),
				Opcode::LessEqual => self.op_lessequal(),
				Opcode::GreaterEqual => self.op_greaterequal(),
				Opcode::Compare => self.op_compare(),

				Opcode::Index => self.op_index(),
				Opcode::IndexAssign => self.op_indexassign(),
			}?;
		}

		Ok(())
	}
}

pub mod funcs {
	use super::*;

	pub fn resume(frame: Gc<Frame>, args: Args<'_>) -> Result<AnyValue> {
		args.assert_no_arguments()?;

		frame.run()
	}
}

quest_type_attrs! { for Gc<Frame>, parents [Kernel, Callable];
	resume => meth funcs::resume
	// "+" => meth qs_add,
	// "@text" => meth qs_at_text,
}

#[cfg(test)]
mod tests {
	use super::*;

	#[test]
	fn test_fibonacci() {
		let fib = {
			let mut builder = crate::vm::block::Builder::new(Default::default(), None);

			let n = builder.named_local("n");
			let fib = builder.named_local("fib");
			let one = builder.unnamed_local();
			let tmp = builder.unnamed_local();
			let tmp2 = builder.unnamed_local();
			let tmp3 = builder.unnamed_local();
			let ret = builder.unnamed_local();

			builder.constant(1.as_any(), one);
			builder.less_equal(n, one, tmp);
			builder.constant("then".as_any(), tmp2);
			builder.constant("return".as_any(), ret);
			builder.get_attr(n, ret, tmp3);
			builder.call_attr_simple(tmp, tmp2, &[tmp3], tmp);
			builder.subtract(n, one, n);
			builder.call_simple(fib, &[n], tmp);
			builder.subtract(n, one, n);
			builder.call_simple(fib, &[n], tmp2);
			builder.add(tmp, tmp2, tmp);
			builder.call_attr_simple(tmp, ret, &[], tmp);;

			builder.build()
		};

		fib.as_mut()
			.unwrap()
			.set_attr("fib".as_any(), fib.as_any())
			.unwrap();

		let result = fib.run(Args::new(&[15.as_any()], &[])).unwrap();

		assert_eq!(result.downcast::<crate::value::ty::Integer>(), Some(610));
	}
}<|MERGE_RESOLUTION|>--- conflicted
+++ resolved
@@ -12,7 +12,6 @@
 use std::mem::MaybeUninit;
 use std::ops::{Deref, DerefMut};
 use std::sync::Arc;
-use std::fmt::{self, Debug, Formatter};
 
 quest_type! {
 	#[derive(NamedType)]
@@ -443,13 +442,9 @@
 		let value = object
 			.get_attr(attr)?
 			.ok_or_else(|| format!("unknown attr {:?} for {:?}", attr, object))?;
-<<<<<<< HEAD
-		self.as_mut()?.store_next_local(value);
-=======
 
 		debug!(target: "frame", ?dst, ?object, ?attr, ?value, "get_attr");
 		self.as_mut()?.set_local(dst, value);
->>>>>>> bf219f05
 
 		Ok(())
 	}
@@ -464,13 +459,9 @@
 		let value = object
 			.get_unbound_attr(attr)?
 			.ok_or_else(|| format!("unknown attr {:?} for {:?}", attr, object))?;
-<<<<<<< HEAD
-		self.as_mut()?.store_next_local(value);
-=======
 
 		debug!(target: "frame", ?dst, ?object, ?attr, ?value, "get_unbound_attr");
 		self.as_mut()?.set_local(dst, value);
->>>>>>> bf219f05
 
 		Ok(())
 	}
@@ -564,18 +555,11 @@
 		};
 		
 		let dst = this.next_local_target();
-
-		let dst = this.next_count();
 		drop(this);
-<<<<<<< HEAD
-		let result = object.call_attr(attr, Args::new(slice, &[]))?;
-		self.as_mut()?.set_local(dst as isize, result);
-=======
 		let result = object.call_attr(attr, Args::new(args, &[]))?;
 
 		debug!(target: "frame", ?dst, ?object, ?attr, ?args, ?result, "call_attr_simple");
 		self.as_mut()?.set_local(dst, result);
->>>>>>> bf219f05
 
 		Ok(())
 	}
